import yaml
import os
import argparse
from typing import Dict, Any

def deep_update(base_dict: Dict[str, Any], update_dict: Dict[str, Any]) -> Dict[str, Any]:
    """Recursively update a dictionary."""
    for key, value in update_dict.items():
        if isinstance(value, dict) and key in base_dict and isinstance(base_dict[key], dict):
            base_dict[key] = deep_update(base_dict[key], value)
        else:
            base_dict[key] = value
    return base_dict

def load_config(env_name: str) -> Dict[str, Any]:
    """Load configuration from base and environment-specific configs."""
    # Load base config
    with open("config/base.yaml", 'r') as f:
        config = yaml.safe_load(f)
    
    # Load environment config
    env_config_path = f"config/{env_name}.yaml"
    if os.path.exists(env_config_path):
        with open(env_config_path, 'r') as f:
            env_config = yaml.safe_load(f)
            config = deep_update(config, env_config)
    else:
        raise ValueError(f"Environment config not found: {env_config_path}")
    
    # Override with environment variables
    for key, value in os.environ.items():
        if key.startswith('CONFIG_'):
            # Remove CONFIG_ prefix and split by double underscore for nested keys
            key_path = key[7:].lower().split('__')
            
            # Convert value to appropriate type
            if value.lower() in ['true', 'false']:
                value = value.lower() == 'true'
            elif value.replace('.', '').isdigit():
                value = float(value) if '.' in value else int(value)
                
            # Navigate to the correct nested dictionary
            current = config
            for k in key_path[:-1]:
                if k not in current:
                    current[k] = {}
                current = current[k]
            current[key_path[-1]] = value
    
    return config

def get_train_command(config: Dict[str, Any]) -> str:
    """Generate the training command with all arguments."""
    # Calculate MAX_PROMPT_LENGTH
    max_prompt_length = (config['training']['max_start_length'] + 
                        config['training']['max_response_length'] * (config['training']['max_turns'] - 1) + 
                        config['training']['max_obs_length'] * config['training']['max_turns'])
    
    # Define the command template with proper indentation
    cmd = [
        "python -m verl.trainer.main_ppo",
        f"multi_processing={config['system']['multi_processing']}",
        f"data.train_files={config['env']['data_dir']}/train.parquet",
        f"data.val_files={config['env']['data_dir']}/test.parquet",
        f"data.train_batch_size={config['training']['train_batch_size']}",
        "data.val_batch_size=1312",
        f"data.max_prompt_length={max_prompt_length}",
        f"data.max_response_length={config['training']['max_response_length']}",
        f"data.max_start_length={config['training']['max_start_length']}",
        f"data.max_obs_length={config['training']['max_obs_length']}",
        "data.shuffle_train_dataloader=True",
        f"algorithm.adv_estimator={config['optimization']['advantage_estimator']}",
        f"actor_rollout_ref.model.path={config['model']['base_model']}",
        f"actor_rollout_ref.model.enable_gradient_checkpointing={str(config['model']['gradient_checkpointing']).lower()}",
        f"actor_rollout_ref.actor.optim.lr={config['optimization']['actor_lr']}",
        f"actor_rollout_ref.actor.ppo_mini_batch_size={config['training']['ppo_batch_size']}",
        f"actor_rollout_ref.actor.ppo_micro_batch_size={config['training']['micro_batch_size']}",
        f"actor_rollout_ref.rollout.log_prob_micro_batch_size={config['training']['micro_batch_size']}",
        f"actor_rollout_ref.rollout.tensor_model_parallel_size={config['training']['rollout_tp_size']}",
        f"actor_rollout_ref.rollout.gpu_memory_utilization={config['optimization']['gpu_memory_utilization']}",
        f"actor_rollout_ref.ref.log_prob_micro_batch_size={config['training']['micro_batch_size']}",
        f"critic.optim.lr={config['optimization']['critic_lr']}",
        f"critic.model.path={config['model']['base_model']}",
        f"critic.ppo_micro_batch_size={config['training']['micro_batch_size']}",
        f"algorithm.kl_ctrl.kl_coef={config['optimization']['kl_coef']}",
<<<<<<< HEAD
        f"actor_rollout_ref.rollout.n_agent={config['training']['n_rollout']}",
=======
        f"algorithm.adv_estimator={config['optimization']['adv_estimator']}",
>>>>>>> 6c0724ea
        f"trainer.logger={config['logging']['mode']}",
        f"trainer.val_before_train={str(config['trainer']['val_before_train']).lower()}",
        f"trainer.default_hdfs_dir={config['trainer']['default_hdfs_dir'] or 'null'}",
        f"trainer.n_gpus_per_node={config['system']['n_gpus']}",
        f"trainer.nnodes={config['trainer']['nnodes']}",
        f"trainer.save_freq={config['trainer']['save_freq']}",
        f"trainer.test_freq={config['trainer']['test_freq']}",
        f"trainer.project_name={config['trainer']['project_name']}",
        f"trainer.experiment_name={config['model']['experiment_name']}",
        f"trainer.total_epochs={config['training']['total_epochs']}",
        f"env.name={config['env']['name']}",
        f"env.dim_x={config['env']['dim_x']}",
        f"env.dim_y={config['env']['dim_y']}",
        f"env.num_boxes={config['env']['num_boxes']}",
        f"env.max_steps={config['env']['max_steps']}",
        f"env.search_depth={config['env']['search_depth']}",
        f"max_turns={config['training']['max_turns']}",
        f"logging.log_images={str(config['logging']['log_images']).lower()}",
        f"logging.log_image_dir={config['logging']['log_image_dir']}",
        f"logging.log_image_step_size={config['logging']['log_image_step_size']}",
        f"logging.log_n_image_per_batch={config['logging']['log_n_image_per_batch']}"
    ]
    
    return " \\\n    ".join(cmd)

def parse_override_args(args_list):
    """Parse override arguments in the format key=value."""
    overrides = {}
    for arg in args_list:
        if '=' in arg:
            key, value = arg.split('=', 1)
            # Convert value to appropriate type
            if value.lower() in ['true', 'false']:
                value = value.lower() == 'true'
            elif value.replace('.', '').isdigit():
                value = float(value) if '.' in value else int(value)
            
            # Handle nested keys
            current = overrides
            key_parts = key.split('.')
            for part in key_parts[:-1]:
                if part not in current:
                    current[part] = {}
                current = current[part]
            current[key_parts[-1]] = value
    return overrides

def main():
    parser = argparse.ArgumentParser(description='Generate training command with config')
    parser.add_argument('env_name', nargs='?', default='sokoban', help='Environment name')
    parser.add_argument('overrides', nargs='*', help='Config overrides in the format key=value')
    
    args = parser.parse_args()
    
    # Load base config
    config = load_config(args.env_name)
    
    # Apply command line overrides
    if args.overrides:
        overrides = parse_override_args(args.overrides)
        config = deep_update(config, overrides)
    
    print(get_train_command(config))

if __name__ == "__main__":
    main()<|MERGE_RESOLUTION|>--- conflicted
+++ resolved
@@ -83,11 +83,7 @@
         f"critic.model.path={config['model']['base_model']}",
         f"critic.ppo_micro_batch_size={config['training']['micro_batch_size']}",
         f"algorithm.kl_ctrl.kl_coef={config['optimization']['kl_coef']}",
-<<<<<<< HEAD
         f"actor_rollout_ref.rollout.n_agent={config['training']['n_rollout']}",
-=======
-        f"algorithm.adv_estimator={config['optimization']['adv_estimator']}",
->>>>>>> 6c0724ea
         f"trainer.logger={config['logging']['mode']}",
         f"trainer.val_before_train={str(config['trainer']['val_before_train']).lower()}",
         f"trainer.default_hdfs_dir={config['trainer']['default_hdfs_dir'] or 'null'}",
